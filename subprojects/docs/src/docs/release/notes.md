## New and noteworthy

Here are the new features introduced in this Gradle release.

<!--
IMPORTANT: if this is a patch release, ensure that a prominent link is included in the foreword to all releases of the same minor stream.
Add-->

<!--
### Example new and noteworthy
-->

### Build Init plugin uses recommended configurations

The [Build Init plugin](userguide/build_init_plugin.html) now generates build scripts that use the recommended `implementation`, `testImplementation`, and `testRuntimeOnly` configurations instead of `compile`, `testCompile`, and `testRuntime`, respectively, for all build setup types.

### JaCoCo plugin now works with the build cache and parallel test execution

The [JaCoCo plugin](userguide/jacoco_plugin.html) plugin now works seamlessly with the build cache.
When applying the plugin with no extra configuration, the test task stays cacheable and parallel test execution can be used.  

In order to make the tasks cacheable when generating execution data with `append = true`, the tasks running with code coverage are configured to delete the execution data just before they starts executing.
In this way, stale execution data, which would cause non-repeatable task outputs, is removed.

Since Gradle now takes care of removing the execution data, the `JacocoPluginExtension.append` property has been deprecated.
The JaCoCo agent is always configured with `append = true`, so it can be used when running tests in parallel. 

## Promoted features

Promoted features are features that were incubating in previous versions of Gradle but are now supported and subject to backwards compatibility.
See the User guide section on the “[Feature Lifecycle](userguide/feature_lifecycle.html)” for more information.

The following are the features that have been promoted in this Gradle release.

<!--
### Example promoted
-->

## Fixed issues

## Deprecations

Features that have become superseded or irrelevant due to the natural evolution of Gradle become *deprecated*, and scheduled to be removed
in the next major Gradle version (Gradle 5.0). See the User guide section on the “[Feature Lifecycle](userguide/feature_lifecycle.html)” for more information.

The following are the newly deprecated items in this Gradle release. If you have concerns about a deprecation, please raise it via the [Gradle Forums](https://discuss.gradle.org).

<!--
### Example deprecation
-->

### Removing tasks from TaskContainer

Removing tasks from the `TaskContainer` using the following methods has been deprecated:

- `remove(Object)`
- `removeAll(Collection)`
- `retainAll(Collection)`
- `clear()`
- `Iterator#remove()` via `TaskContainer#iterator()`

With the deprecation of every method for removing a task, registering a callback when an object is removed is also deprecated (`whenObjectRemoved(Closure/Action)`).

<<<<<<< HEAD
### The property `append` on `JacocoTaskExtension` has been deprecated

See [above](#jacoco-plugin-now-works-with-the-build-cache-and-parallel-test-execution) for details.
=======
### Replacing tasks 

It is only safe to replace an unrealized tasks registered with the new Task API because this task has not been used by anything else.

In the future, these behaviors will be treated as errors.

#### Replacing tasks that may still be used by other tasks 

Gradle now emits a deprecation warning when you attempt to replace a task that may have already been used by something else.  

#### Replacing tasks with a task of an incompatible type

Gradle now emits a deprecation warning when you attempt to replace a task with a type that's incompatible from the task being replaced. 

#### Replacing a task that does not exist

Gradle now emits a deprecation warning when you attempt to replace a task that does not already exist.

### Removing dependencies from a task

In the next major release (6.0), removing dependencies from a task will become an error.

Gradle will emit a deprecation warning for code such as `foo.dependsOn.remove(bar)`.  Removing dependencies in this way is error-prone and relies on the internal implementation details of how different tasks are wired together.
At the moment, we are not planning to provide an alternative. In most cases, task dependencies should be expressed via [task inputs](userguide/more_about_tasks.html#sec:task_inputs_outputs) instead of explicit `dependsOn` relationships.
>>>>>>> 8dc2be5a

## Potential breaking changes

<!--
### Example breaking change
-->

### Java Library Distribution Plugin utilizes Java Library Plugin

The [Java Library Distribution Plugin](userguide/java_library_distribution_plugin.html) is now based on the
[Java Library Plugin](userguide/java_library_plugin.html) instead of the [Java Plugin](userguide/java_plugin.html).
Additionally the created distribution will contain all artifacts of the `runtimeClasspath` configuration instead of the deprecated `runtime` configuration.

### Removed support for Play Framework 2.2

The previously deprecated support for Play Framework 2.2 has been removed.

### JaCoCo plugin deletes execution data on task execution

See [above](#jacoco-plugin-now-works-with-the-build-cache-and-parallel-test-execution) for details.

### Changes to previously deprecated APIs

- The `org.gradle.plugins.signing.Signature` methods `getToSignArtifact()` and `setFile(File)` are removed.
- Removed `DirectoryBuildCache.targetSizeInMB`.
- Removed the methods `dependsOnTaskDidWork` and `deleteAllActions` from `Task`.
- Removed the methods `execute`, `getExecuter`, `setExecuter`, `getValidators` and `addValidator` from `TaskInternal`.
- Removed the methods `stopExecutionIfEmpty` and `add` from `FileCollection`.
- Removed the ability to cast (Groovy `as`) `FileCollection` to `File[]` and `File`.
- Removed the class `SimpleFileCollection`.
- Removed the method `getBuildDependencies` from `AbstractFileCollection`. 
- Removed the class `SimpleWorkResult`.
- Removed the methods `file` and `files` from `TaskDestroyables`.
- Removed the property `styleSheet` from `ScalaDocOptions`.
- Forbid passing `null` as configuration action to the methods `from` and `to` on `CopySpec`.
- Removed the property `bootClasspath` from `CompileOptions`.
- Registering invalid inputs or outputs via the runtime API is now an error.
- Chaining calls to the methods `file`, `files`, and `dir` on `TaskInputs` is now impossible.
- Chaining calls to the methods `file`, `files`, and `dir` on `TaskOutputs` is now impossible.
- Chaining calls to the method `property` and `properties` on `TaskInputs` is now an error.

## External contributions

We would like to thank the following community members for making contributions to this release of Gradle.

- [Jonathan Leitschuh](https://github.com/JLLeitschuh) - Switch Jacoco plugin to use configuration avoidance APIs (gradle/gradle#6245)
- [Jonathan Leitschuh](https://github.com/JLLeitschuh) - Switch build-dashboard plugin to use configuration avoidance APIs (gradle/gradle#6247)
- [Ben McCann](https://github.com/benmccann) - Remove Play 2.2 support (gradle/gradle#3353)
- [Björn Kautler](https://github.com/Vampire) - No Deprecated Configurations in Build Init (gradle/gradle#6208)
- [Georg Friedrich](https://github.com/GFriedrich) - Base Java Library Distribution Plugin on Java Library Plugin (gradle/gradle#5695)
- [Stefan M.](https://github.com/StefMa) — Include Kotlin DSL samples in Gradle wrapper user manual chapter (gradle/gradle#5923)

We love getting contributions from the Gradle community. For information on contributing, please see [gradle.org/contribute](https://gradle.org/contribute).

## Known issues

Known issues are problems that were discovered post release that are directly related to changes made in this release.<|MERGE_RESOLUTION|>--- conflicted
+++ resolved
@@ -61,11 +61,6 @@
 
 With the deprecation of every method for removing a task, registering a callback when an object is removed is also deprecated (`whenObjectRemoved(Closure/Action)`).
 
-<<<<<<< HEAD
-### The property `append` on `JacocoTaskExtension` has been deprecated
-
-See [above](#jacoco-plugin-now-works-with-the-build-cache-and-parallel-test-execution) for details.
-=======
 ### Replacing tasks 
 
 It is only safe to replace an unrealized tasks registered with the new Task API because this task has not been used by anything else.
@@ -90,7 +85,10 @@
 
 Gradle will emit a deprecation warning for code such as `foo.dependsOn.remove(bar)`.  Removing dependencies in this way is error-prone and relies on the internal implementation details of how different tasks are wired together.
 At the moment, we are not planning to provide an alternative. In most cases, task dependencies should be expressed via [task inputs](userguide/more_about_tasks.html#sec:task_inputs_outputs) instead of explicit `dependsOn` relationships.
->>>>>>> 8dc2be5a
+
+### The property `append` on `JacocoTaskExtension` has been deprecated
+
+See [above](#jacoco-plugin-now-works-with-the-build-cache-and-parallel-test-execution) for details.
 
 ## Potential breaking changes
 
